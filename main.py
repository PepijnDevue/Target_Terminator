--- conflicted
+++ resolved
@@ -100,7 +100,7 @@
         screen.blit(background, (0, 0))
         screen.blit(player.rot_sprite, player.rot_rect)
         screen.blit(floor.sprite, [0, floor.elevation])
-        
+
         for plastic_orb in balloons:
             screen.blit(
                 plastic_orb.sprite, plastic_orb.coords
@@ -142,14 +142,12 @@
             center, 
             center + (player.f_drag) / 100
         )
-        
         pygame.draw.line(
             screen, 
             "yellow", 
             center, 
             center + (player.f_gravity) / 100
-        )      
-        
+        )
         screen.blit(
             font.render(
                 "throttle: " + str(player.throttle),
@@ -307,13 +305,8 @@
 
 pygame.quit()
 
-<<<<<<< HEAD
-# plt.imshow(player.history[0].astype(bool))
-# plt.show()
-=======
 plt.imshow(player.history[0].T)
 plt.show()
->>>>>>> 2ec56c56
 
 appels = (np.where(player.history[1]==1))
 for i in range(len(appels[0])):
@@ -322,8 +315,8 @@
             player.history[1][appels[0][i]-1+x][appels[1][i]-1+y] = 1
 
 
-# plt.imshow(player.history[1].astype(bool))
-# plt.show()
+plt.imshow(player.history[1].astype(bool))
+plt.show()
 
 plt.imshow(player.history[0].T + (player.history[1].T * 60))
 plt.show()
