import time
from itertools import chain
import pygame
import numpy as np
import settings
from absolute_distance_team import AbsoluteDistanceTeam
from energy_bidding_team import EnergyBiddingTeam
from two_targets_distance_team import TwoTargetsTeam
from target import Target
import ground
import utils
import copy

<<<<<<< HEAD
import time
=======
start = time.time()

>>>>>>> 4d3433d4
screen, font = None, None
if settings.USE_GUI:
    pygame.init()
    screen = pygame.display.set_mode(
        size=settings.SCREEN_RESOLUTION,
        flags=pygame.SRCALPHA
    )
    font = pygame.font.SysFont(None, 24)

total_scores = [0, 0]

for _ in range(settings.BATCH_SIZE):
    if settings.USE_GUI:
        clock = pygame.time.Clock()
        dt = 0
    else:
        dt = 1 / 60
    running = True
    total_time = 0
    fov_radius = 150

    plane_1_data = settings.PLANE_I_16_FALANGIST
    plane_2_data = settings.PLANE_I_16_REPUBLICAN

    floor = ground.Ground(
        height=settings.GROUND["HEIGHT"],
        elevation=settings.GROUND["ELEVATION"],
        coll_elevation=settings.GROUND["COLL_ELEVATION"],
    )
    if settings.USE_GUI:
        floor = ground.Ground(
            height=settings.GROUND["HEIGHT"], 
            elevation=settings.GROUND["ELEVATION"],
            coll_elevation=settings.GROUND["COLL_ELEVATION"],
            sprite=settings.GROUND["SPRITE"],
            resolution=settings.SCREEN_RESOLUTION
        )

        # pygame.mixer.music.load("assets/Arise, Great Country!.mp3")
        # pygame.mixer.music.play(-1)
        flip = pygame.mixer.Sound(
            "assets/Flip de beer intro-[AudioTrimmer.com].mp3"
        )
        background = pygame.image.load("assets/background.png")
        background = pygame.transform.scale(
            background,
            settings.SCREEN_RESOLUTION
        )

    targets = []

    targets = utils.create_targets(targets, floor.coll_elevation)
    targetscoords = np.array([target.coords for target in targets])

    team1 = EnergyBiddingTeam(
        copy.deepcopy(targetscoords),
        2, 
        settings.PLANE_I_16_REPUBLICAN,
        0
    )

    team2 = EnergyBiddingTeam(
        copy.deepcopy(targetscoords),
        2,
        settings.PLANE_I_16_FALANGIST,
        1
    )

    teams = [team1, team2]

    agents_all = list(chain(*[team.agents for team in teams]))

    while running and total_time <= settings.SIMULATION_RUNTIME:
        if len(targets) == 0 or len(agents_all) == 0:
            running = False
            print(f"targets: {len(targets)} \nagents: {len(agents_all)}")
            time.sleep(1000000)
        if settings.USE_GUI:
            for event in pygame.event.get():
                if event.type == pygame.QUIT:
                    running = False
                
            screen.fill("white")
        
        for team in teams:
            fov_list = [
                utils.check_surround(
                    agent, 
                    targets, 
                    agents_all, 
                    fov_radius
                ) for agent in team.agents
            ]

            team.assign_targets()
            team.calculate_score()
            for x, agent in enumerate(team.agents):
                agent_target = Target(
                    floor.coll_elevation,
                    settings.TARGET["SPRITE"]
                )
                agent_target.coords = np.array(agent.target)
                if agent.target is not None:
                    if utils.check_surround(
                        agent, 
                        [agent_target], 
                        [], 
                        fov_radius
                    ) != []:
                        if np.append(
                            agent.target, 
                            1
                        ).tolist() not in utils.check_surround(
                            agent, 
                            targets, 
                            [], 
                            fov_radius
                        ):
                            indices_to_remove = np.where(
                                np.all(
                                    team.targets == agent.target, 
                                    axis=1
                                )
                            )
                            team.targets = np.delete(
                                team.targets, 
                                indices_to_remove, 
                                axis=0
                            )
                agent.tick(dt, np.array(fov_list[x]))

<<<<<<< HEAD
=======
        if settings.COLLISION:
            utils.hit_detection_agents(agents_all)
>>>>>>> 4d3433d4
        dead_agents = []

        for team in teams:
            for agent in team.agents:
                dead_agents.append(utils.hit_detection_and_move_projectiles(
                        targets,
                        agents_all,
                        agent,
                        dt
                    )
                )
<<<<<<< HEAD
                
                # if utils.hit_collision_agents(targets, agent) or \
                #         agent.rot_rect.bottom >= floor.coll_elevation:
                #     team.agents.remove(agent)
=======

                if settings.COLLISION:
                    if agent.rot_rect.bottom >= floor.coll_elevation or \
                            utils.hit_collision_agents(targets, agent):
                        team.agents.remove(agent)
>>>>>>> 4d3433d4

        if settings.USE_GUI:
            screen.blit(background, (0, 0))
            
            for team in teams:
                for agent in team.agents:
                    screen.blit(agent.rot_sprite, agent.rot_rect)
            screen.blit(floor.sprite, [0, floor.elevation])

            utils.display_targets(targets, screen)
            for team in teams:
                utils.display_projectiles(team.agents, screen)
                for agent in team.agents:
                    screen.blit(agent.rot_sprite, agent.rot_rect)
            screen.blit(floor.sprite, [0, floor.elevation])

            utils.display_targets(targets, screen)
            for team in teams:
                utils.display_projectiles(team.agents, screen)    
            for team in teams:
                team.agents = [
                    agent for agent in team.agents if agent not in dead_agents
                ]
                # Update display with current information
            pygame.display.flip()

        if settings.USE_GUI:
            dt = clock.tick(settings.FPS) / 1000

        total_time += dt

    if settings.USE_GUI:
        screen.fill((255, 255, 255))
        gameover = pygame.image.load(settings.END_SCREEN["GAMEOVER"])
        r = gameover.get_rect()
        r.centerx = screen.get_width() / 2
        r.centery = screen.get_height() / 2
        screen.blit(gameover, r)

        explosion = pygame.transform.scale(
            pygame.image.load(settings.END_SCREEN["EXPLOSION"]),
            settings.END_SCREEN["EXPLOSION_SIZE"]
        )
        explosion_rect = explosion.get_rect()

        explosion_rect.centerx = settings.SCREEN_RESOLUTION[0] / 2
        explosion_rect.centery = settings.SCREEN_RESOLUTION[1] / 2

        screen.blit(explosion, explosion_rect)
        screen.blit(source=floor.sprite, dest=[0, floor.elevation])

        # Update display with current information
        pygame.display.flip()

        # Let the user enjoy the gameover screen for 2 seconds
        pygame.time.wait(2000)
    else:
        for i, team in enumerate(teams):
            total_scores[i] += team.score
            print(team)
print(teams[0].__class__.__name__) 
print(f"\tThe first team scored {total_scores[0]} points \
over {settings.BATCH_SIZE} runs\n\tOn average they scored \
{total_scores[0] / settings.BATCH_SIZE} points per run\n"
)

print(teams[0].__class__.__name__)    
print(f"\tThe first team scored {total_scores[1]} points \
over {settings.BATCH_SIZE} runs\n\tOn average they scored \
{total_scores[1] / settings.BATCH_SIZE} points per run\n"
)

print(f"{total_scores[0] / settings.BATCH_SIZE}/\
{total_scores[1] / settings.BATCH_SIZE}"
)
pygame.quit()

print(f"The program took {round(time.time()-start, 2)} seconds to run.")<|MERGE_RESOLUTION|>--- conflicted
+++ resolved
@@ -11,12 +11,8 @@
 import utils
 import copy
 
-<<<<<<< HEAD
-import time
-=======
 start = time.time()
 
->>>>>>> 4d3433d4
 screen, font = None, None
 if settings.USE_GUI:
     pygame.init()
@@ -92,8 +88,7 @@
     while running and total_time <= settings.SIMULATION_RUNTIME:
         if len(targets) == 0 or len(agents_all) == 0:
             running = False
-            print(f"targets: {len(targets)} \nagents: {len(agents_all)}")
-            time.sleep(1000000)
+  
         if settings.USE_GUI:
             for event in pygame.event.get():
                 if event.type == pygame.QUIT:
@@ -148,11 +143,8 @@
                             )
                 agent.tick(dt, np.array(fov_list[x]))
 
-<<<<<<< HEAD
-=======
         if settings.COLLISION:
             utils.hit_detection_agents(agents_all)
->>>>>>> 4d3433d4
         dead_agents = []
 
         for team in teams:
@@ -164,18 +156,11 @@
                         dt
                     )
                 )
-<<<<<<< HEAD
-                
-                # if utils.hit_collision_agents(targets, agent) or \
-                #         agent.rot_rect.bottom >= floor.coll_elevation:
-                #     team.agents.remove(agent)
-=======
 
                 if settings.COLLISION:
                     if agent.rot_rect.bottom >= floor.coll_elevation or \
                             utils.hit_collision_agents(targets, agent):
                         team.agents.remove(agent)
->>>>>>> 4d3433d4
 
         if settings.USE_GUI:
             screen.blit(background, (0, 0))
