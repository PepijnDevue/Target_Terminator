import pygame
import numpy as np
import settings
import matplotlib.pyplot as plt
<<<<<<< HEAD
import bullet as bullet
from itertools import compress
import utils as utils
=======

import bullet
import agent
import ground
import utils

>>>>>>> 8e123585
screen, font = None, None
if settings.USE_GUI:
    pygame.init()
    screen = pygame.display.set_mode(
        size=settings.SCREEN_RESOLUTION,
        flags=pygame.SRCALPHA
    )
    font = pygame.font.SysFont(None, 24)

clock = pygame.time.Clock()
running = True
dt = 0 
total_time = 0
fov_radius = 150

plane_1_data = settings.PLANE_MESSERSCHMIDT_109E
player = agent.Agent(
    settings.SCREEN_RESOLUTION,
    plane_1_data["SPRITE"],
    plane_1_data["SPRITE_TOP"],
    plane_1_data["MASS"],
    plane_1_data["ENGINE_FORCE"],
    plane_1_data["AGILITY"],
    plane_1_data["C_DRAG"],
    plane_1_data["C_LIFT"],
    plane_1_data["AOA_CRIT_LOW"],
    plane_1_data["AOA_CRIT_HIGH"],
    plane_1_data["CL0"],
    plane_1_data["CD_MIN"],
    plane_1_data["INIT_THROTTLE"],
    plane_1_data["INIT_PITCH"],
    plane_1_data["INIT_V"],
    plane_1_data["INIT_POS"],
    plane_1_data["SIZE"],
    np.array((200,30))
)

player2 = agent.Agent(
    settings.SCREEN_RESOLUTION,
    plane_1_data["SPRITE"],
    plane_1_data["MASS"],
    plane_1_data["ENGINE_FORCE"],
    plane_1_data["AGILITY"],
    plane_1_data["C_DRAG"],
    plane_1_data["C_LIFT"],
    plane_1_data["AOA_CRIT_LOW"],
    plane_1_data["AOA_CRIT_HIGH"],
    plane_1_data["CL0"],
    plane_1_data["CD_MIN"],
    plane_1_data["INIT_THROTTLE"],
    plane_1_data["INIT_PITCH"],
    plane_1_data["INIT_V"],
    (1280 / 2, 100),
)

player3 = agent.Agent(
    settings.SCREEN_RESOLUTION,
    plane_1_data["SPRITE"],
    plane_1_data["MASS"],
    plane_1_data["ENGINE_FORCE"],
    plane_1_data["AGILITY"],
    plane_1_data["C_DRAG"],
    plane_1_data["C_LIFT"],
    plane_1_data["AOA_CRIT_LOW"],
    plane_1_data["AOA_CRIT_HIGH"],
    plane_1_data["CL0"],
    plane_1_data["CD_MIN"],
    plane_1_data["INIT_THROTTLE"],
    plane_1_data["INIT_PITCH"],
    plane_1_data["INIT_V"],
    (1280 / 2, 300),
)

player4 = agent.Agent(
    settings.SCREEN_RESOLUTION,
    plane_1_data["SPRITE"],
    plane_1_data["MASS"],
    plane_1_data["ENGINE_FORCE"],
    plane_1_data["AGILITY"],
    plane_1_data["C_DRAG"],
    plane_1_data["C_LIFT"],
    plane_1_data["AOA_CRIT_LOW"],
    plane_1_data["AOA_CRIT_HIGH"],
    plane_1_data["CL0"],
    plane_1_data["CD_MIN"],
    plane_1_data["INIT_THROTTLE"],
    plane_1_data["INIT_PITCH"],
    plane_1_data["INIT_V"],
    (1280 / 4, 250),
)
player5 = agent.Agent(
    settings.SCREEN_RESOLUTION,
    plane_1_data["SPRITE"],
    plane_1_data["MASS"],
    plane_1_data["ENGINE_FORCE"],
    plane_1_data["AGILITY"],
    plane_1_data["C_DRAG"],
    plane_1_data["C_LIFT"],
    plane_1_data["AOA_CRIT_LOW"],
    plane_1_data["AOA_CRIT_HIGH"],
    plane_1_data["CL0"],
    plane_1_data["CD_MIN"],
    plane_1_data["INIT_THROTTLE"],
    plane_1_data["INIT_PITCH"],
    plane_1_data["INIT_V"],
    (1280 / 4, 300),
)
player6 = agent.Agent(
    settings.SCREEN_RESOLUTION,
    plane_1_data["SPRITE"],
    plane_1_data["MASS"],
    plane_1_data["ENGINE_FORCE"],
    plane_1_data["AGILITY"],
    plane_1_data["C_DRAG"],
    plane_1_data["C_LIFT"],
    plane_1_data["AOA_CRIT_LOW"],
    plane_1_data["AOA_CRIT_HIGH"],
    plane_1_data["CL0"],
    plane_1_data["CD_MIN"],
    plane_1_data["INIT_THROTTLE"],
    plane_1_data["INIT_PITCH"],
    plane_1_data["INIT_V"],
    (1280 / 4, 250),
)

player7 = agent.Agent(
    settings.SCREEN_RESOLUTION,
    plane_1_data["SPRITE"],
    plane_1_data["MASS"],
    plane_1_data["ENGINE_FORCE"],
    plane_1_data["AGILITY"],
    plane_1_data["C_DRAG"],
    plane_1_data["C_LIFT"],
    plane_1_data["AOA_CRIT_LOW"],
    plane_1_data["AOA_CRIT_HIGH"],
    plane_1_data["CL0"],
    plane_1_data["CD_MIN"],
    plane_1_data["INIT_THROTTLE"],
    plane_1_data["INIT_PITCH"],
    plane_1_data["INIT_V"],
    (1280 / 4, 150),
)

player8 = agent.Agent(
    settings.SCREEN_RESOLUTION,
    plane_1_data["SPRITE"],
    plane_1_data["MASS"],
    plane_1_data["ENGINE_FORCE"],
    plane_1_data["AGILITY"],
    plane_1_data["C_DRAG"],
    plane_1_data["C_LIFT"],
    plane_1_data["AOA_CRIT_LOW"],
    plane_1_data["AOA_CRIT_HIGH"],
    plane_1_data["CL0"],
    plane_1_data["CD_MIN"],
    plane_1_data["INIT_THROTTLE"],
    plane_1_data["INIT_PITCH"],
    plane_1_data["INIT_V"],
    (1280 / 4, 100),
)

floor = ground.Ground(
    height=50, 
    elevation=600, 
    coll_elevation=635,
)
if settings.USE_GUI:
    floor = ground.Ground(
        height=50, 
        elevation=600, 
        coll_elevation=635,
        sprite="assets/environment.png",
        resolution=settings.SCREEN_RESOLUTION
    )

    # pygame.mixer.music.load("assets/Arise, Great Country!.mp3")
    # pygame.mixer.music.play(-1)
    flip = pygame.mixer.Sound(
        "assets/Flip de beer intro-[AudioTrimmer.com].mp3"
    )
    background = pygame.image.load("assets/background.png")
    background = pygame.transform.scale(
        background,
        settings.SCREEN_RESOLUTION
    )

balloons = []
agents = [player, player2, player3, player4]

while running and total_time <= settings.SIMULATION_RUNTIME:
    #if respawning needs to be disabled, place the following line 
    # outside the while loop
    balloons = utils.create_targets(balloons, floor.coll_elevation)

    if settings.USE_GUI:
        for event in pygame.event.get():
            if event.type == pygame.QUIT:
                running = False
            elif event.type == pygame.KEYUP:
            # This block runs when a key is released
                if event.key == pygame.K_SPACE:
                    player.shoot()
            
        screen.fill("white")

        keys = pygame.key.get_pressed()
        if keys[pygame.K_w]:
            if player.throttle < 100:
                player.throttle += dt*100
        if keys[pygame.K_s]:
            if player.throttle > 0:
                player.throttle -= dt*100
        if keys[pygame.K_a]:
            player.adjust_pitch(dt)
        if keys[pygame.K_d]:
            player.adjust_pitch(-dt)
        if keys[pygame.K_q]:
            player.flip()
            flip.play()

        if keys[pygame.K_j]:
            player.pos_real[0] -= 200*dt
        if keys[pygame.K_l]:
            player.pos_real[0] += 200*dt
        if keys[pygame.K_i]:
            player.pos_real[1] -= 200*dt
        if keys[pygame.K_k]:
            player.pos_real[1] += 200*dt
        

    player1_fov = utils.check_surround(
        player, 
        balloons, 
        agents,
        fov_radius
    )
    player2_fov = utils.check_surround(
        player2, 
        balloons, 
        agents,
        fov_radius
    )
    player3_fov = utils.check_surround(
        player3, 
        balloons, 
        agents,
        fov_radius
    )
    player4_fov = utils.check_surround(
        player4, 
        balloons, 
        agents,
        fov_radius
    )    

    fov_list = [player1_fov, player2_fov, player3_fov, player4_fov]

    for x, a in enumerate(agents):
        a.tick(dt, np.array(fov_list[x]))
    
    utils.hit_detection_agents(agents)
    # No GUI needed for tick


    if settings.USE_GUI:
        # Draw (blit) background, player, ground, 
        #  baloons, lines, and tekst
        screen.blit(background, (0, 0))

        for a in agents:  
            screen.blit(a.rot_sprite, a.rot_rect)
        screen.blit(floor.sprite, [0, floor.elevation])

        for plastic_orb in balloons:
            screen.blit(
                plastic_orb.sprite, plastic_orb.coords
            )
            colour="black"
<<<<<<< HEAD
            if(np.linalg.norm(
                plastic_orb.coords - player.pos_virtual
            ) < fov_radius):
=======
            if (
                np.linalg.norm(
                    plastic_orb.coords - player.pos_virtual
                ) < fov_radius
            ):
>>>>>>> 8e123585
                colour = "green"
            screen.blit(
                font.render(
                    str(
                        np.linalg.norm(
<<<<<<< HEAD
                        plastic_orb.coords - player.pos_virtual
                        )   
=======
                            plastic_orb.coords -
                            player.pos_virtual
                        )
>>>>>>> 8e123585
                    ),
                    False,
                    colour
                ),
                plastic_orb.coords
            )

        center = np.array(
            (screen.get_width() / 2, screen.get_height() / 2)
        )

        pygame.draw.circle(
            surface=screen,
<<<<<<< HEAD
            color=0,center=player.pos_virtual,
=======
            color=0,
            center=player.pos_virtual,
>>>>>>> 8e123585
            radius=fov_radius,
            width=2
        )

        pygame.draw.line(screen, "black", center, center + player.v)
        pygame.draw.line(
            screen, 
            "red", 
            center, 
            center + (player.f_engine) / 100
        )
        pygame.draw.line(
            screen, 
            "green", 
            center, 
            center + (player.f_lift) / 100
        )
        pygame.draw.line(
            screen, 
            "blue", 
            center, 
            center + (player.f_drag) / 100
        )
        pygame.draw.line(
            screen, 
            "yellow", 
            center, 
            center + (player.f_gravity) / 100
        )
        screen.blit(
            font.render(
                "throttle: " + str(player.throttle),
                False,
                "black"
            ),
            (20, 20)
        )
        screen.blit(
            font.render(
                "pitch:    " + str(player.pitch),
                False,
                "black"
            ),
            (20, 40)
        )
        screen.blit(
            font.render(
                "IAS M/S: " + str(np.linalg.norm(player.v)),
                False,
                "black"
            ),
            (20, 60)
        )
        screen.blit(
            font.render(
                "IAS KPH: " + str(np.linalg.norm(player.v)*3.6),
                False,
                "black"
            ),
            (20, 80)
        )
        screen.blit(
            font.render(
                "altitude: " + str(player.pos_real[1]),
                False,
                "black"
            ),
            (20, 100)
        )
        screen.blit(
            font.render(
                "AoA: " + str(player.AoA_deg),
                False,
                "black"
            ),
            (20, 120)
        )
        screen.blit(
            font.render(
                "test: " + str(player.testv3),
                False,
                "black"
            ),
            (20, 140)
        )
        screen.blit(
            font.render(
                "test: " + str(player.testv2),
                False,
                "black"
            ),
            (20, 160)
        )
        screen.blit(
            font.render(
                "d: " + str(player.nearest_target_pos_abs),
                False,
                "black"
            ),
            (20, 180)
        )
        # utils.display_targets(balloons, screen)
        utils.display_projectiles(agents, screen)
        
        for x, a in enumerate(agents):
            utils.hit_detection_and_move_projectiles(a.bullets, balloons, agents, a, dt)
            if utils.hit_collision_player(balloons, a) or a.rot_rect.bottom >= floor.coll_elevation:
                agents.remove(a)

        if not agents:
            running = False
        # Update display with current information
        pygame.display.flip()

    dt = clock.tick(settings.FPS) / 1000
    total_time += dt

if settings.USE_GUI:
    screen.fill((255,255,255))
    gameover = pygame.image.load("assets/gameover.png")
    r = gameover.get_rect()
    r.centerx = screen.get_width() / 2
    r.centery = screen.get_height() / 2
    screen.blit(gameover, r)

    explosion = pygame.transform.scale(
        pygame.image.load("assets/explosion2.png"), 
        (64,64)
    )
    explosion_rect = explosion.get_rect()
    explosion_rect.centerx = player.rot_rect.centerx
    explosion_rect.bottom = player.rot_rect.bottom
    screen.blit(explosion, explosion_rect)
    screen.blit(source=floor.sprite, dest=[0,floor.elevation])
    
    # Update display with current information
    pygame.display.flip()

    # Let the user enjoy the gameover screen for a second
    pygame.time.wait(2000)


pygame.quit()

# plt.imshow(player.history[0].T)
# plt.show()

# appels = (np.where(player.history[1]==1))
# for i in range(len(appels[0])):
#     for x in range(3):
#         for y in range(3):
#             player.history[1][appels[0][i]-1+x][appels[1][i]-1+y] = 1


# plt.imshow(player.history[1].astype(bool))
# plt.show()

# plt.imshow(player.history[0].T + (player.history[1].T * 60))
# plt.show()


<|MERGE_RESOLUTION|>--- conflicted
+++ resolved
@@ -2,18 +2,12 @@
 import numpy as np
 import settings
 import matplotlib.pyplot as plt
-<<<<<<< HEAD
-import bullet as bullet
-from itertools import compress
-import utils as utils
-=======
 
 import bullet
-import agent
+from agent import Agent
 import ground
 import utils
 
->>>>>>> 8e123585
 screen, font = None, None
 if settings.USE_GUI:
     pygame.init()
@@ -30,7 +24,46 @@
 fov_radius = 150
 
 plane_1_data = settings.PLANE_MESSERSCHMIDT_109E
-player = agent.Agent(
+plane_2_data = settings.PLANE_POLIKARPOV_I_16
+agent1 = Agent(
+    settings.SCREEN_RESOLUTION,
+    plane_2_data["SPRITE"],
+    plane_2_data["SPRITE_TOP"],
+    plane_2_data["MASS"],
+    plane_2_data["ENGINE_FORCE"],
+    plane_2_data["AGILITY"],
+    plane_2_data["C_DRAG"],
+    plane_2_data["C_LIFT"],
+    plane_2_data["AOA_CRIT_LOW"],
+    plane_2_data["AOA_CRIT_HIGH"],
+    plane_2_data["CL0"],
+    plane_2_data["CD_MIN"],
+    plane_2_data["INIT_THROTTLE"],
+    plane_2_data["INIT_PITCH"],
+    plane_2_data["INIT_V"],
+    plane_2_data["INIT_POS"],
+)
+
+agent2 = Agent(
+    settings.SCREEN_RESOLUTION,
+    plane_2_data["SPRITE"],
+    plane_2_data["SPRITE_TOP"],
+    plane_2_data["MASS"],
+    plane_2_data["ENGINE_FORCE"],
+    plane_2_data["AGILITY"],
+    plane_2_data["C_DRAG"],
+    plane_2_data["C_LIFT"],
+    plane_2_data["AOA_CRIT_LOW"],
+    plane_2_data["AOA_CRIT_HIGH"],
+    plane_2_data["CL0"],
+    plane_2_data["CD_MIN"],
+    plane_2_data["INIT_THROTTLE"],
+    plane_2_data["INIT_PITCH"],
+    plane_2_data["INIT_V"],
+    (1280 / 8, 250),
+)
+
+agent3 = Agent(
     settings.SCREEN_RESOLUTION,
     plane_1_data["SPRITE"],
     plane_1_data["SPRITE_TOP"],
@@ -46,14 +79,13 @@
     plane_1_data["INIT_THROTTLE"],
     plane_1_data["INIT_PITCH"],
     plane_1_data["INIT_V"],
-    plane_1_data["INIT_POS"],
-    plane_1_data["SIZE"],
-    np.array((200,30))
+    (1280 / 4, 250),
 )
 
-player2 = agent.Agent(
+agent4 = Agent(
     settings.SCREEN_RESOLUTION,
     plane_1_data["SPRITE"],
+    plane_1_data["SPRITE_TOP"],
     plane_1_data["MASS"],
     plane_1_data["ENGINE_FORCE"],
     plane_1_data["AGILITY"],
@@ -66,115 +98,9 @@
     plane_1_data["INIT_THROTTLE"],
     plane_1_data["INIT_PITCH"],
     plane_1_data["INIT_V"],
-    (1280 / 2, 100),
+    (1280 / 2, 250),
+
 )
-
-player3 = agent.Agent(
-    settings.SCREEN_RESOLUTION,
-    plane_1_data["SPRITE"],
-    plane_1_data["MASS"],
-    plane_1_data["ENGINE_FORCE"],
-    plane_1_data["AGILITY"],
-    plane_1_data["C_DRAG"],
-    plane_1_data["C_LIFT"],
-    plane_1_data["AOA_CRIT_LOW"],
-    plane_1_data["AOA_CRIT_HIGH"],
-    plane_1_data["CL0"],
-    plane_1_data["CD_MIN"],
-    plane_1_data["INIT_THROTTLE"],
-    plane_1_data["INIT_PITCH"],
-    plane_1_data["INIT_V"],
-    (1280 / 2, 300),
-)
-
-player4 = agent.Agent(
-    settings.SCREEN_RESOLUTION,
-    plane_1_data["SPRITE"],
-    plane_1_data["MASS"],
-    plane_1_data["ENGINE_FORCE"],
-    plane_1_data["AGILITY"],
-    plane_1_data["C_DRAG"],
-    plane_1_data["C_LIFT"],
-    plane_1_data["AOA_CRIT_LOW"],
-    plane_1_data["AOA_CRIT_HIGH"],
-    plane_1_data["CL0"],
-    plane_1_data["CD_MIN"],
-    plane_1_data["INIT_THROTTLE"],
-    plane_1_data["INIT_PITCH"],
-    plane_1_data["INIT_V"],
-    (1280 / 4, 250),
-)
-player5 = agent.Agent(
-    settings.SCREEN_RESOLUTION,
-    plane_1_data["SPRITE"],
-    plane_1_data["MASS"],
-    plane_1_data["ENGINE_FORCE"],
-    plane_1_data["AGILITY"],
-    plane_1_data["C_DRAG"],
-    plane_1_data["C_LIFT"],
-    plane_1_data["AOA_CRIT_LOW"],
-    plane_1_data["AOA_CRIT_HIGH"],
-    plane_1_data["CL0"],
-    plane_1_data["CD_MIN"],
-    plane_1_data["INIT_THROTTLE"],
-    plane_1_data["INIT_PITCH"],
-    plane_1_data["INIT_V"],
-    (1280 / 4, 300),
-)
-player6 = agent.Agent(
-    settings.SCREEN_RESOLUTION,
-    plane_1_data["SPRITE"],
-    plane_1_data["MASS"],
-    plane_1_data["ENGINE_FORCE"],
-    plane_1_data["AGILITY"],
-    plane_1_data["C_DRAG"],
-    plane_1_data["C_LIFT"],
-    plane_1_data["AOA_CRIT_LOW"],
-    plane_1_data["AOA_CRIT_HIGH"],
-    plane_1_data["CL0"],
-    plane_1_data["CD_MIN"],
-    plane_1_data["INIT_THROTTLE"],
-    plane_1_data["INIT_PITCH"],
-    plane_1_data["INIT_V"],
-    (1280 / 4, 250),
-)
-
-player7 = agent.Agent(
-    settings.SCREEN_RESOLUTION,
-    plane_1_data["SPRITE"],
-    plane_1_data["MASS"],
-    plane_1_data["ENGINE_FORCE"],
-    plane_1_data["AGILITY"],
-    plane_1_data["C_DRAG"],
-    plane_1_data["C_LIFT"],
-    plane_1_data["AOA_CRIT_LOW"],
-    plane_1_data["AOA_CRIT_HIGH"],
-    plane_1_data["CL0"],
-    plane_1_data["CD_MIN"],
-    plane_1_data["INIT_THROTTLE"],
-    plane_1_data["INIT_PITCH"],
-    plane_1_data["INIT_V"],
-    (1280 / 4, 150),
-)
-
-player8 = agent.Agent(
-    settings.SCREEN_RESOLUTION,
-    plane_1_data["SPRITE"],
-    plane_1_data["MASS"],
-    plane_1_data["ENGINE_FORCE"],
-    plane_1_data["AGILITY"],
-    plane_1_data["C_DRAG"],
-    plane_1_data["C_LIFT"],
-    plane_1_data["AOA_CRIT_LOW"],
-    plane_1_data["AOA_CRIT_HIGH"],
-    plane_1_data["CL0"],
-    plane_1_data["CD_MIN"],
-    plane_1_data["INIT_THROTTLE"],
-    plane_1_data["INIT_PITCH"],
-    plane_1_data["INIT_V"],
-    (1280 / 4, 100),
-)
-
 floor = ground.Ground(
     height=50, 
     elevation=600, 
@@ -200,13 +126,14 @@
         settings.SCREEN_RESOLUTION
     )
 
-balloons = []
-agents = [player, player2, player3, player4]
+targets = []
+# agents = [agent1]
+agents = [agent1, agent2, agent3, agent4]
 
 while running and total_time <= settings.SIMULATION_RUNTIME:
     #if respawning needs to be disabled, place the following line 
     # outside the while loop
-    balloons = utils.create_targets(balloons, floor.coll_elevation)
+    targets = utils.create_targets(targets, floor.coll_elevation)
 
     if settings.USE_GUI:
         for event in pygame.event.get():
@@ -215,107 +142,96 @@
             elif event.type == pygame.KEYUP:
             # This block runs when a key is released
                 if event.key == pygame.K_SPACE:
-                    player.shoot()
+                    agent1.shoot()
             
         screen.fill("white")
 
         keys = pygame.key.get_pressed()
         if keys[pygame.K_w]:
-            if player.throttle < 100:
-                player.throttle += dt*100
+            if agent1.throttle < 100:
+                agent1.throttle += dt*100
         if keys[pygame.K_s]:
-            if player.throttle > 0:
-                player.throttle -= dt*100
+            if agent1.throttle > 0:
+                agent1.throttle -= dt*100
         if keys[pygame.K_a]:
-            player.adjust_pitch(dt)
+            agent1.adjust_pitch(dt)
         if keys[pygame.K_d]:
-            player.adjust_pitch(-dt)
+            agent1.adjust_pitch(-dt)
         if keys[pygame.K_q]:
-            player.flip()
+            agent1.flip()
             flip.play()
 
         if keys[pygame.K_j]:
-            player.pos_real[0] -= 200*dt
+            agent1.pos_real[0] -= 200*dt
         if keys[pygame.K_l]:
-            player.pos_real[0] += 200*dt
+            agent1.pos_real[0] += 200*dt
         if keys[pygame.K_i]:
-            player.pos_real[1] -= 200*dt
+            agent1.pos_real[1] -= 200*dt
         if keys[pygame.K_k]:
-            player.pos_real[1] += 200*dt
+            agent1.pos_real[1] += 200*dt
         
 
-    player1_fov = utils.check_surround(
-        player, 
-        balloons, 
+    agent11_fov = utils.check_surround(
+        agent1, 
+        targets, 
         agents,
         fov_radius
     )
-    player2_fov = utils.check_surround(
-        player2, 
-        balloons, 
+    agent2_fov = utils.check_surround(
+        agent2, 
+        targets, 
         agents,
         fov_radius
     )
-    player3_fov = utils.check_surround(
-        player3, 
-        balloons, 
+    agent3_fov = utils.check_surround(
+        agent3, 
+        targets, 
         agents,
         fov_radius
     )
-    player4_fov = utils.check_surround(
-        player4, 
-        balloons, 
+    agent14_fov = utils.check_surround(
+        agent4, 
+        targets, 
         agents,
         fov_radius
     )    
 
-    fov_list = [player1_fov, player2_fov, player3_fov, player4_fov]
-
-    for x, a in enumerate(agents):
-        a.tick(dt, np.array(fov_list[x]))
+    fov_list = [agent11_fov, agent2_fov, agent3_fov, agent14_fov]
+
+    for x, agent in enumerate(agents):
+        agent.tick(dt, np.array(fov_list[x]))
     
     utils.hit_detection_agents(agents)
     # No GUI needed for tick
 
 
     if settings.USE_GUI:
-        # Draw (blit) background, player, ground, 
+        # Draw (blit) background, agent1, ground, 
         #  baloons, lines, and tekst
         screen.blit(background, (0, 0))
 
-        for a in agents:  
-            screen.blit(a.rot_sprite, a.rot_rect)
+        for agent in agents:  
+            screen.blit(agent.rot_sprite, agent.rot_rect)
         screen.blit(floor.sprite, [0, floor.elevation])
 
-        for plastic_orb in balloons:
+        for plastic_orb in targets:
             screen.blit(
                 plastic_orb.sprite, plastic_orb.coords
             )
             colour="black"
-<<<<<<< HEAD
-            if(np.linalg.norm(
-                plastic_orb.coords - player.pos_virtual
-            ) < fov_radius):
-=======
             if (
                 np.linalg.norm(
-                    plastic_orb.coords - player.pos_virtual
+                    plastic_orb.coords - agent1.pos_virtual
                 ) < fov_radius
             ):
->>>>>>> 8e123585
                 colour = "green"
             screen.blit(
                 font.render(
                     str(
                         np.linalg.norm(
-<<<<<<< HEAD
-                        plastic_orb.coords - player.pos_virtual
-                        )   
-=======
                             plastic_orb.coords -
-                            player.pos_virtual
+                            agent1.pos_virtual
                         )
->>>>>>> 8e123585
                     ),
                     False,
                     colour
@@ -329,44 +245,40 @@
 
         pygame.draw.circle(
             surface=screen,
-<<<<<<< HEAD
-            color=0,center=player.pos_virtual,
-=======
             color=0,
-            center=player.pos_virtual,
->>>>>>> 8e123585
+            center=agent1.pos_virtual,
             radius=fov_radius,
             width=2
         )
 
-        pygame.draw.line(screen, "black", center, center + player.v)
+        pygame.draw.line(screen, "black", center, center + agent1.v)
         pygame.draw.line(
             screen, 
             "red", 
             center, 
-            center + (player.f_engine) / 100
+            center + (agent1.f_engine) / 100
         )
         pygame.draw.line(
             screen, 
             "green", 
             center, 
-            center + (player.f_lift) / 100
+            center + (agent1.f_lift) / 100
         )
         pygame.draw.line(
             screen, 
             "blue", 
             center, 
-            center + (player.f_drag) / 100
+            center + (agent1.f_drag) / 100
         )
         pygame.draw.line(
             screen, 
             "yellow", 
             center, 
-            center + (player.f_gravity) / 100
-        )
-        screen.blit(
-            font.render(
-                "throttle: " + str(player.throttle),
+            center + (agent1.f_gravity) / 100
+        )
+        screen.blit(
+            font.render(
+                "throttle: " + str(agent1.throttle),
                 False,
                 "black"
             ),
@@ -374,7 +286,7 @@
         )
         screen.blit(
             font.render(
-                "pitch:    " + str(player.pitch),
+                "pitch:    " + str(agent1.pitch),
                 False,
                 "black"
             ),
@@ -382,7 +294,7 @@
         )
         screen.blit(
             font.render(
-                "IAS M/S: " + str(np.linalg.norm(player.v)),
+                "IAS M/S: " + str(np.linalg.norm(agent1.v)),
                 False,
                 "black"
             ),
@@ -390,7 +302,7 @@
         )
         screen.blit(
             font.render(
-                "IAS KPH: " + str(np.linalg.norm(player.v)*3.6),
+                "IAS KPH: " + str(np.linalg.norm(agent1.v)*3.6),
                 False,
                 "black"
             ),
@@ -398,7 +310,7 @@
         )
         screen.blit(
             font.render(
-                "altitude: " + str(player.pos_real[1]),
+                "altitude: " + str(agent1.pos_real[1]),
                 False,
                 "black"
             ),
@@ -406,7 +318,7 @@
         )
         screen.blit(
             font.render(
-                "AoA: " + str(player.AoA_deg),
+                "AoA: " + str(agent1.AoA_deg),
                 False,
                 "black"
             ),
@@ -414,7 +326,7 @@
         )
         screen.blit(
             font.render(
-                "test: " + str(player.testv3),
+                "test: " + str(agent1.testv3),
                 False,
                 "black"
             ),
@@ -422,7 +334,7 @@
         )
         screen.blit(
             font.render(
-                "test: " + str(player.testv2),
+                "test: " + str(agent1.testv2),
                 False,
                 "black"
             ),
@@ -430,19 +342,25 @@
         )
         screen.blit(
             font.render(
-                "d: " + str(player.nearest_target_pos_abs),
+                "d: " + str(agent1.nearest_target_pos_abs),
                 False,
                 "black"
             ),
             (20, 180)
         )
-        # utils.display_targets(balloons, screen)
+        # utils.display_targets(targets, screen)
         utils.display_projectiles(agents, screen)
         
-        for x, a in enumerate(agents):
-            utils.hit_detection_and_move_projectiles(a.bullets, balloons, agents, a, dt)
-            if utils.hit_collision_player(balloons, a) or a.rot_rect.bottom >= floor.coll_elevation:
-                agents.remove(a)
+        for agent in agents:
+            utils.hit_detection_and_move_projectiles( 
+                targets, 
+                agents, 
+                agent, 
+                dt
+            )
+            if utils.hit_collision_agents(targets, agent) or \
+               agent.rot_rect.bottom >= floor.coll_elevation:
+                agents.remove(agent)
 
         if not agents:
             running = False
@@ -465,8 +383,8 @@
         (64,64)
     )
     explosion_rect = explosion.get_rect()
-    explosion_rect.centerx = player.rot_rect.centerx
-    explosion_rect.bottom = player.rot_rect.bottom
+    explosion_rect.centerx = agent1.rot_rect.centerx
+    explosion_rect.bottom = agent1.rot_rect.bottom
     screen.blit(explosion, explosion_rect)
     screen.blit(source=floor.sprite, dest=[0,floor.elevation])
     
@@ -479,20 +397,20 @@
 
 pygame.quit()
 
-# plt.imshow(player.history[0].T)
-# plt.show()
-
-# appels = (np.where(player.history[1]==1))
-# for i in range(len(appels[0])):
-#     for x in range(3):
-#         for y in range(3):
-#             player.history[1][appels[0][i]-1+x][appels[1][i]-1+y] = 1
-
-
-# plt.imshow(player.history[1].astype(bool))
-# plt.show()
-
-# plt.imshow(player.history[0].T + (player.history[1].T * 60))
-# plt.show()
-
-
+plt.imshow(agent1.history[0].T)
+plt.show()
+
+appels = (np.where(agent1.history[1]==1))
+for i in range(len(appels[0])):
+    for x in range(3):
+        for y in range(3):
+            agent1.history[1][appels[0][i]-1+x][appels[1][i]-1+y] = 1
+
+
+plt.imshow(agent1.history[1].astype(bool))
+plt.show()
+
+plt.imshow(agent1.history[0].T + (agent1.history[1].T * 60))
+plt.show()
+
+
